# Changelog
All notable changes to this add-on will be documented in this file.

The format is based on [Keep a Changelog](https://keepachangelog.com/en/1.0.0/).

## Unreleased

- Fix FP in "Source Code Disclosure SVN" where the contents exactly matches, and only report issues with less evidence at a LOW threshold.
<<<<<<< HEAD
- Changed "Source Code Disclosure CVE20121823" to only analyze JSON responses when a LOW alert threshold is used.
=======
- Fix NPE in "Session Fixation" scan rule when the path of the request URI is null.
>>>>>>> ee9a890f

## [25] - 2019-06-07

- Correct HTTP message usage in Insecure HTTP Method scanner.
- Fix missing resource messages with Cross-Domain Misconfiguration scanner.
- Remove Source Code Disclosure WEB-INF Scanner (promoted to release Issue 4448).
- Report source code disclosure alerts at Medium instead of High 
- Bundle Diff Utils library instead of relying on core.

## 24 - 2018-07-31

- Maintenance changes.
- Issue 1142: Logic and alert risk ratings modified.
- Correct timeout per attack strength in Heartbleed OpenSSL Vulnerability scanner.
- Issue 174: Added further method checks to the Insecure HTTP Methods Scanner.
- Skip "Source Code Disclosure - /WEB-INF folder" on Java 9+ (Issue 4038).
- BackupFileDisclosure - Handle empty "backup" responses.

## 23 - 2018-01-19

- At HIGH threshold only perform CSRF checks for inScope messages (Issue 1354).

## 22 - 2017-11-24

- Fix FP in "Source Code Disclosure - /WEB-INF folder" on successful responses (Issue 3048).
- Fix FP in "Integer Overflow Error" on 500 error responses (Issue 3064).
- Support security annotations for forms that dont need anti-CSRF tokens.
- Changed XXE rule to use new callback extension.
- Notify of messages sent during Heartbleed scanning (Issue 2425).
- Fix false positive in Code Disclosure - CVE-2012-1823 on image content (Issue 3846).
- Fix false positive in Backup File Disclosure scanner on 403 responses (Issue 3911).
- CsrfTokenScan : Keep session cookies instead of deleting all of them

## 21 - 2016-10-24

- Support changing the length of time used in timing attacks via config options.
- Support ignoring specified forms when checking for CSRF vulnerabilities.
- Do not attempt to parse empty cross domain policy files.
- Correct creation of attack URL in Source Code Disclosure - CVE-2012-1823.
- Correct creation of attack URL in Remote Code Execution - CVE-2012-1823.
- Respect OS techs included when scanning with Remote Code Execution - CVE-2012-1823.
- Adjust log levels of some scanners, from INFO to DEBUG.

## 20 - 2016-06-02

- Prevent XXE vulnerability.
- Issue 2174: Adjust logging, catch specific exceptions.
- Issue 2178: SQLInjectionMySQL - adjust logging, catch specific exceptions.
- Issue 2179: SQLInjectionPostgresql - adjust logging, catch specific exceptions.
- Issue 2272: SQLInjectionHypersonic - adjust logging, catch specific exceptions.
- Issue 2177: SourceCodeDisclosureSVN - adjust logging.

## 19 - 2016-02-05

- Adding Integer Overflow Scanner.
- Issue 823: i18n (internationalise) beta active scan rules.
- Issue 1713: Source Code Disclosure SVN Throws False Positive - Fixed.
- Add CWE and WASC IDs to active scanners which may have been lacking those details.
- Create help for scanners which were missing entries.
- Issue 2180: Adjust logging, and implement plugin skip if runtime requirements not met.
- Security fixes, to be detailed later.

## 18 - 2015-12-04

- Removing Format String.
- Fix unloading issue (Issue 1972).
- Slightly improve performance of "LDAP Injection" and "Username Enumeration".
- Demoted LDAP rule due to performance issues

## 17 - 2015-09-07

- Moved Format String scanner from alpha to beta.
- Removing Buffer Overflow.

## 16 - 2015-08-24

- Minor code changes.
- Change scanners to honour the technologies enabled (Issue 1618).
- Added Buffer Overflow scanner to beta (Issue 1605).

## 15 - 2015-04-13

- Solved Comparison operator in XpathInjectionPlugin (Issue 1189).
- Promoted Backup File Disclosure to beta
- Promoted Cross Domain Scanner to beta
- Promoted HeartBleed to beta
- Promoted Insecure HTTP Method to beta
- Promoted Remote Code Execution - CVE2012-1823 to beta
- Promoted Shell shock to beta
- Promoted Source Code Disclosure - CVE2012-1823 to beta
- Promoted Source Code Disclosure - SVN to beta
- Promoted Source Code Disclosure - WEB-INF to beta
- Fixed minor regex escaping issue with Source Code Disclosure - SVN (Issue 1377)
- Updated for ZAP 2.4

## 14 - 2014-10-20

- Solved Comparison operator in XpathInjectionPlugin (Issue 1189).
- Promoted Backup File Disclosure to beta
- Promoted Cross Domain Scanner to beta
- Promoted HeartBleed to beta
- Promoted Insecure HTTP Method to beta
- Promoted Remote Code Execution - CVE2012-1823 to beta
- Promoted Shell shock to beta
- Promoted Source Code Disclosure - CVE2012-1823 to beta
- Promoted Source Code Disclosure - SVN to beta
- Promoted Source Code Disclosure - WEB-INF to beta

## 13 - 2014-04-10

- Promoted new XXE Plugin to test for remotr and local XML External Entity Vulnerability.
- Promoted new PaddingOracle plugin to test for possible encryption padding errors.
- Promoted PXSS tests to beta.
- Promoted Command Injection release.
- Promoted new Expression Language Plugin to test JSP EL Injection.
- Changed help file structure to support internationalisation (Issue 981).
- Added content-type to help pages (Issue 1080).
- Updated add-on dir structure (Issue 1113).

## 12 - 2014-02-15

- Fixed a ClassNotFoundException while installing the add-on.
- Removed the scanner "Server Side Code Injection Plugin" (promoted to "Active scanner rules" add-on).
- Changed the "LDAP Injection" scanner to scan the parameters defined in the "Active Scan" options.
- Updated the "LDAP Injection" scanner to perform logic-based LDAP injection vulnerability detection

## 11 - 2013-10-14

- Corrected IDs to prevent clash

## 10 - 2013-09-27

- Fixed various errors logged

## 9 - 2013-09-11

- Updated to be compatible with 2.2.0

## 5 - 2013-06-18

- Fixed NullPointerExceptions when scanning with "Anti CSRF tokens scanner"

## 4 - 2013-05-13

- Fixed a MissingResourceException when scanning with "Anti CSRF tokens scanner"

## 3 - 2013-01-25

- Moved SQL Injection to release, tweaked SQL timing rules names

## 2 - 2013-01-17

- Updated to support new addon format

[25]: https://github.com/zaproxy/zap-extensions/releases/ascanrulesBeta-v25<|MERGE_RESOLUTION|>--- conflicted
+++ resolved
@@ -6,11 +6,8 @@
 ## Unreleased
 
 - Fix FP in "Source Code Disclosure SVN" where the contents exactly matches, and only report issues with less evidence at a LOW threshold.
-<<<<<<< HEAD
-- Changed "Source Code Disclosure CVE20121823" to only analyze JSON responses when a LOW alert threshold is used.
-=======
 - Fix NPE in "Session Fixation" scan rule when the path of the request URI is null.
->>>>>>> ee9a890f
+- Changed "Source Code Disclosure CVE20121823" to only analyze JS responses when a LOW alert threshold is used.
 
 ## [25] - 2019-06-07
 
